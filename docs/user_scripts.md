--- conflicted
+++ resolved
@@ -252,17 +252,11 @@
 will_stop_debug_core(core: CoreTarget) -> Optional[bool]
 ```
 
-<<<<<<< HEAD
-    *core* - A `CortexM` object about to be initialized.<br/>
-    **Result** - *True* Do not perform the normal procedure to start core debug. \
-        *False/None* Continue with normal behaviour.
-=======
 **Parameters** \
 *core* - A `CoreTarget` object. \
 **Result** \
 *True* Do not perform the normal procedure to disable core debug. \
 *False/None* Continue with normal behaviour.
->>>>>>> bade0ae0
 
 ### did_stop_debug_core
 
@@ -276,13 +270,7 @@
 **Result** \
 Ignored.
 
-<<<<<<< HEAD
-    *core* - A `CortexM` object.<br/>
-    **Result** - *True* Do not perform the normal procedure to disable core debug. \
-        *False/None* Continue with normal behaviour.
-=======
 ### will_disconnect
->>>>>>> bade0ae0
 
 Pre-disconnect notification.
 ```
@@ -315,20 +303,12 @@
 ```
 Pre-reset hook.
 
-<<<<<<< HEAD
-    *core* - A CortexM instance.<br/>
-    *reset_type* - One of the `Target.ResetType` enumerations.<br/>
-    **Result** - *True* The hook performed the reset.  \
-    *False/None* Caller should perform the normal
-        reset procedure.
-=======
 **Parameters** \
 *core* - A `CoreTarget` instance. \
 *reset_type* - One of the `Target.ResetType` enumerations. \
 **Result** \
 *True* The hook performed the reset.  \
 *False/None* Caller should perform the normal reset procedure.
->>>>>>> bade0ae0
 
 ### did_reset
 
@@ -343,14 +323,7 @@
 **Result** \
 Ignored.
 
-<<<<<<< HEAD
-    *core* - A CortexM instance.<br/>
-    *reset_type* - One of the `Target.ResetType` enumerations.<br/>
-    **Result** - *True* This hook handled setting up reset catch, caller should do nothing. \
-                *False/None* Perform the default reset catch set using vector catch.
-=======
 ### set_reset_catch
->>>>>>> bade0ae0
 
 Hook to prepare target for halting on reset.
 ```
@@ -366,17 +339,10 @@
 
 ### clear_reset_catch
 
-<<<<<<< HEAD
-    *target* - A `CoreSightTarget` object.<br/>
-    **Result** - *True* Indicate that mass erase was performed by the hook. \
-                *False/None* Mass erase was not overridden and the caller should proceed with the
-                    standard mass erase procedure.
-=======
 Hook to clean up target after a reset and halt.
 ```
 clear_reset_catch(core: CoreTarget, reset_type: Target.ResetType) -> None
 ```
->>>>>>> bade0ae0
 
 **Parameters** \
 *core* - A `CoreTarget` instance. \
